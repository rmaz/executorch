/*
 * Copyright (c) Meta Platforms, Inc. and affiliates.
 * All rights reserved.
 *
 * This source code is licensed under the BSD-style license found in the
 * LICENSE file in the root directory of this source tree.
 */

#include <executorch/kernels/portable/cpu/util/reduce_util.h>
#include <executorch/runtime/kernel/kernel_includes.h>
#include <algorithm>
#include <cinttypes>
#include <cmath>

/**
 * For an input tensor, use the scale and zero_point arguments to quantize it.
 */
namespace torch {
namespace executor {
namespace native {

using Tensor = exec_aten::Tensor;
using Scalar = exec_aten::Scalar;
using ScalarType = exec_aten::ScalarType;

namespace {

/**
 * Asserts that the parameters are valid.
 */
void check_dequantize_per_tensor_args(
    const Tensor& input,
    int64_t quant_min,
    int64_t quant_max,
    ScalarType dtype,
    exec_aten::optional<ScalarType>& out_dtype,
    Tensor& out) {
  ET_CHECK_MSG(
      input.scalar_type() == ScalarType::Byte ||
          input.scalar_type() == ScalarType::Char ||
          input.scalar_type() == ScalarType::Short ||
          input.scalar_type() == ScalarType::Int,
      "input.scalar_type() %" PRId8 " is not supported:",
      static_cast<int8_t>(input.scalar_type()));

  ET_CHECK_MSG(
      input.scalar_type() == dtype,
      "input.scalar_type() %" PRId8 " is not matching dtype argumenta:",
      static_cast<int8_t>(input.scalar_type()));

  if (out_dtype.has_value()) {
    ET_CHECK_MSG(
        out.scalar_type() == out_dtype.value(),
        "output_dtype must match the dtype of the out tensor");
  }

  ET_CHECK_MSG(
      quant_min <= quant_max,
      "quant min: %" PRId64 " is greater than quant max: %" PRId64,
      quant_min,
      quant_max);
}

} // namespace

/**
 * Dequantizes the input tensor according to the formula (input - zero_point) *
 * scale
 *
 * NOTE: quant_min and quant_max are not used in computation, but rather
 * metadata that is passed around which can be useful for pattern matching. See
 * https://github.com/pytorch/pytorch/pull/87093#discussion_r1000841181 for more
 * info.
 */
Tensor& dequantize_per_tensor_out(
    const Tensor& input,
    double scale,
    int64_t zero_point,
    int64_t quant_min,
    int64_t quant_max,
    ScalarType dtype,
    exec_aten::optional<ScalarType> out_dtype,
    Tensor& out) {
  torch::executor::Error err = resize_tensor(out, input.sizes());
  ET_CHECK_MSG(
      err == torch::executor::Error::Ok,
      "Failed to resize out Tensor in dequantize_per_tensor_out");

  check_dequantize_per_tensor_args(
      input, quant_min, quant_max, dtype, out_dtype, out);

  // calculate the dequantized output, cast scale to float to match fbgemm
  // behavior
<<<<<<< HEAD
#define DEQUANTIZE_IMPL(IN_CTYPE, OUT_CTYPE, out_dtype)            \
  case ScalarType::out_dtype: {                                    \
    auto* out_data_ptr = out.mutable_data_ptr<OUT_CTYPE>();        \
    const auto* input_data_ptr = input.const_data_ptr<IN_CTYPE>(); \
    const auto input_numel = input.numel();                        \
    for (size_t i = 0; i < input_numel; i++) {                     \
      out_data_ptr[i] = static_cast<OUT_CTYPE>(                    \
          (input_data_ptr[i] - static_cast<int32_t>(zero_point)) * \
          static_cast<float>(scale));                              \
    }                                                              \
=======
#define DEQUANTIZE_IMPL(IN_CTYPE, OUT_CTYPE, out_dtype)                        \
  case ScalarType::out_dtype: {                                                \
    /* Hoist these function calls out of our inner loop because they might not \
     * get inlined without LTO, particularly in ATen mode. */                  \
    auto* out_data_ptr = out.mutable_data_ptr<OUT_CTYPE>();                    \
    const auto* input_data_ptr = input.const_data_ptr<IN_CTYPE>();             \
    for (size_t i = 0; i < input.numel(); i++) {                               \
      out_data_ptr[i] = static_cast<OUT_CTYPE>(                                \
          (input_data_ptr[i] - static_cast<int32_t>(zero_point)) *             \
          static_cast<float>(scale));                                          \
    }                                                                          \
>>>>>>> d0043449
  } break;
#define CALCULATE_INT_TYPE(IN_CTYPE, in_dtype)               \
  case ScalarType::in_dtype:                                 \
    switch (out.scalar_type()) {                             \
      ET_FORALL_FLOAT_TYPES_WITH(IN_CTYPE, DEQUANTIZE_IMPL); \
      default:                                               \
        ET_CHECK_MSG(                                        \
            false,                                           \
            "Unhandled output dtype %" PRId8,                \
            static_cast<int8_t>(out.scalar_type()));         \
    }                                                        \
    break;

  switch (input.scalar_type()) {
    ET_FORALL_INT_TYPES(CALCULATE_INT_TYPE);
    default:
      ET_CHECK_MSG(
          false,
          "Unhandled input dtype %" PRId8,
          static_cast<int8_t>(input.scalar_type()));
  }

#undef CALCULATE_FLOAT_TYPE
#undef DEQUANTIZE_IMPL
  return out;
}

Tensor& dequantize_per_tensor_tensor_args_out(
    const Tensor& input,
    const Tensor& scale,
    const Tensor& zero_point,
    int64_t quant_min,
    int64_t quant_max,
    ScalarType dtype,
    exec_aten::optional<ScalarType> out_dtype,
    Tensor& out) {
  ET_CHECK_MSG(
      scale.scalar_type() == ScalarType::Double,
      "Expected scale to be Double tensor received: %" PRId8,
      static_cast<int8_t>(scale.scalar_type()));
  ET_CHECK_MSG(
      zero_point.scalar_type() == ScalarType::Long,
      "Expected scale to be Long tensor received: %" PRId8,
      static_cast<int8_t>(zero_point.scalar_type()));
  ET_CHECK_MSG(
      scale.numel() == 1,
      "Exepcted scale to only have one element received: %zd",
      ssize_t(scale.numel()));
  ET_CHECK_MSG(
      zero_point.numel() == 1,
      "Exepcted zero_point to only have one element received: %zd",
      ssize_t(zero_point.numel()));

  dequantize_per_tensor_out(
      input,
      scale.const_data_ptr<double>()[0],
      zero_point.const_data_ptr<int64_t>()[0],
      quant_min,
      quant_max,
      dtype,
      out_dtype,
      out);
  return out;
}

Tensor& dequantize_per_channel_out(
    const Tensor& input,
    const Tensor& scale,
    const optional<Tensor>& opt_zero_points,
    int64_t axis,
    int64_t quant_min,
    int64_t quant_max,
    ScalarType dtype,
    exec_aten::optional<ScalarType> out_dtype,
    Tensor& out) {
  torch::executor::Error err = resize_tensor(out, input.sizes());

  // normalize axis
  ET_CHECK_MSG(
      tensor_has_dim(input, axis),
      "axis %zd is not legal it should be -input.dim() <= axis < input.dim() %zd",
      ssize_t(axis),
      ssize_t(input.dim()));

  if (axis < 0) {
    axis += nonzero_dim(input);
  }

  ET_CHECK_MSG(
      err == torch::executor::Error::Ok,
      "Failed to resize out Tensor in dequantize_per_channel_out");

  ET_CHECK_MSG(
      scale.scalar_type() == ScalarType::Double,
      "scale.scalar_type() %" PRId8 " is not double type",
      static_cast<int8_t>(scale.scalar_type()));

  ET_CHECK_MSG(
      scale.numel() == input.size(axis),
      "scale.numel() %zd != input.size(axis) %zd",
      ssize_t(scale.numel()),
      ssize_t(input.size(axis)));

  if (opt_zero_points.has_value()) {
    auto zero_point = opt_zero_points.value();
    ET_CHECK_MSG(
        zero_point.scalar_type() == ScalarType::Long,
        "zero_point.scalar_type() %" PRId8 " is not integer type",
        static_cast<int8_t>(zero_point.scalar_type()));

    ET_CHECK_MSG(
        zero_point.numel() == input.size(axis),
        "zero_point.numel() %zd != input.size(axis) %zd",
        ssize_t(zero_point.numel()),
        ssize_t(input.size(axis)));
  }

  check_dequantize_per_tensor_args(
      input, quant_min, quant_max, dtype, out_dtype, out);

  // a list contains all dimensions except axis
  int64_t dims[input.dim() - 1];
  for (int64_t i = 0; i < input.dim() - 1; i++) {
    if (i < axis) {
      dims[i] = i;
    } else {
      dims[i] = i - 1;
    }
  }
  const double* scale_data = scale.const_data_ptr<double>();
  const int64_t* zero_point_data;
  if (opt_zero_points.has_value()) {
    zero_point_data = opt_zero_points.value().const_data_ptr<int64_t>();
  } else {
    zero_point_data = nullptr;
  }

  exec_aten::optional<exec_aten::ArrayRef<int64_t>> optional_dim_list{
      exec_aten::ArrayRef<int64_t>{dims, size_t(input.dim() - 1)}};

  // Actual dequantization logic
  // input, out are the input and output tensors
  // channel_ix is the index along the axis dimension. 0 <= channel_ix <
  // input.size(axis).
  //   i.e. if the tensor has shape (N,C,H,W), axis being 1, then channel_ix
  //   will be 0, 1, 2, ... C-1
  // in_ix is the flat index of the element you are dequantizing.
  //   in other words you are dequantizing in_data[in_ix]
#define DEQUANTIZE_IMPL(CTYPE_IN, CTYPE_OUT, out_dtype)                        \
  case ScalarType::out_dtype:                                                  \
    for (size_t channel_ix = 0; channel_ix < input.size(axis); ++channel_ix) { \
      double _scale = scale_data[channel_ix];                                  \
      int64_t _zero_point = 0;                                                 \
      if (zero_point_data != nullptr) {                                        \
        _zero_point = zero_point_data[channel_ix];                             \
      }                                                                        \
      auto* out_data_ptr = out.mutable_data_ptr<CTYPE_OUT>();                  \
      const auto* input_data_ptr = input.const_data_ptr<CTYPE_IN>();           \
      apply_over_dim_list(                                                     \
          [input_data_ptr, out_data_ptr, _scale, _zero_point](size_t in_ix) {  \
            out_data_ptr[in_ix] = static_cast<CTYPE_OUT>(                      \
                (input_data_ptr[in_ix] - _zero_point) * _scale);               \
          },                                                                   \
          input,                                                               \
          optional_dim_list,                                                   \
          channel_ix);                                                         \
    }                                                                          \
    break;
#define CALCULATE_FLOAT_TYPE(CTYPE_IN, in_dtype)             \
  case ScalarType::in_dtype:                                 \
    switch (out.scalar_type()) {                             \
      ET_FORALL_FLOAT_TYPES_WITH(CTYPE_IN, DEQUANTIZE_IMPL); \
      default:                                               \
        ET_CHECK_MSG(                                        \
            false,                                           \
            "Unhandled output dtype %" PRId8,                \
            static_cast<int8_t>(out.scalar_type()));         \
    }                                                        \
    break;

  switch (input.scalar_type()) {
    ET_FORALL_INT_TYPES(CALCULATE_FLOAT_TYPE);
    default:
      ET_CHECK_MSG(
          false,
          "Unhandled input dtype %" PRId8,
          static_cast<int8_t>(input.scalar_type()));
  }
#undef CALCULATE_FLOAT_TYPE
#undef QUANTIZE_IMPL

  return out;
}

Tensor& dequantize_per_channel_out(
    RuntimeContext& context,
    const Tensor& input,
    const Tensor& scale,
    const optional<Tensor>& opt_zero_points,
    int64_t axis,
    int64_t quant_min,
    int64_t quant_max,
    ScalarType dtype,
    exec_aten::optional<ScalarType> out_dtype,
    Tensor& out) {
  (void)context;
  return dequantize_per_channel_out(
      input,
      scale,
      opt_zero_points,
      axis,
      quant_min,
      quant_max,
      dtype,
      out_dtype,
      out);
}

Tensor& dequantize_per_tensor_out(
    RuntimeContext& context,
    const Tensor& input,
    double scale,
    int64_t zero_point,
    int64_t quant_min,
    int64_t quant_max,
    ScalarType dtype,
    exec_aten::optional<ScalarType> out_dtype,
    Tensor& out) {
  // TODO(larryliu): Add a context arg to the real op function and remove this
  // wrapper
  (void)context;
  return dequantize_per_tensor_out(
      input, scale, zero_point, quant_min, quant_max, dtype, out_dtype, out);
}

Tensor& dequantize_per_tensor_tensor_args_out(
    RuntimeContext& context,
    const Tensor& input,
    const Tensor& scale,
    const Tensor& zero_point,
    int64_t quant_min,
    int64_t quant_max,
    ScalarType dtype,
    exec_aten::optional<ScalarType> out_dtype,
    Tensor& out) {
  // TODO(larryliu): Add a context arg to the real op function and remove this
  // wrapper
  (void)context;
  return dequantize_per_tensor_tensor_args_out(
      input, scale, zero_point, quant_min, quant_max, dtype, out_dtype, out);
}

} // namespace native
} // namespace executor
} // namespace torch<|MERGE_RESOLUTION|>--- conflicted
+++ resolved
@@ -91,30 +91,18 @@
 
   // calculate the dequantized output, cast scale to float to match fbgemm
   // behavior
-<<<<<<< HEAD
-#define DEQUANTIZE_IMPL(IN_CTYPE, OUT_CTYPE, out_dtype)            \
-  case ScalarType::out_dtype: {                                    \
-    auto* out_data_ptr = out.mutable_data_ptr<OUT_CTYPE>();        \
-    const auto* input_data_ptr = input.const_data_ptr<IN_CTYPE>(); \
-    const auto input_numel = input.numel();                        \
-    for (size_t i = 0; i < input_numel; i++) {                     \
-      out_data_ptr[i] = static_cast<OUT_CTYPE>(                    \
-          (input_data_ptr[i] - static_cast<int32_t>(zero_point)) * \
-          static_cast<float>(scale));                              \
-    }                                                              \
-=======
 #define DEQUANTIZE_IMPL(IN_CTYPE, OUT_CTYPE, out_dtype)                        \
   case ScalarType::out_dtype: {                                                \
     /* Hoist these function calls out of our inner loop because they might not \
      * get inlined without LTO, particularly in ATen mode. */                  \
     auto* out_data_ptr = out.mutable_data_ptr<OUT_CTYPE>();                    \
     const auto* input_data_ptr = input.const_data_ptr<IN_CTYPE>();             \
-    for (size_t i = 0; i < input.numel(); i++) {                               \
+    const auto input_numel = input.numel();                                    \
+    for (size_t i = 0; i < input_numel; i++) {                                 \
       out_data_ptr[i] = static_cast<OUT_CTYPE>(                                \
           (input_data_ptr[i] - static_cast<int32_t>(zero_point)) *             \
           static_cast<float>(scale));                                          \
     }                                                                          \
->>>>>>> d0043449
   } break;
 #define CALCULATE_INT_TYPE(IN_CTYPE, in_dtype)               \
   case ScalarType::in_dtype:                                 \
