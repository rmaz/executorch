--- conflicted
+++ resolved
@@ -319,7 +319,7 @@
     return test_suite
 
 
-@register_test_suite("aten.full.default")
+@register_test_suite(["aten.full.default", "aten.full_like.default"])
 def get_full_inputs():
     test_suite = VkTestSuite(
         [
@@ -331,21 +331,7 @@
     return test_suite
 
 
-<<<<<<< HEAD
 @register_test_suite(["aten.select.int", "aten.select_copy.int"])
-=======
-def get_full_like_inputs():
-    test_suite = VkTestSuite(
-        [
-            ((S1, S2), 4.0),
-            ((M, M1, M2), -3.5),
-            ((L, M, M1, M2), 9.876),
-        ]
-    )
-    return test_suite
-
-
->>>>>>> 9d58de16
 def get_select_int_inputs():
     test_suite = VkTestSuite(
         [
@@ -960,53 +946,4 @@
     test_suite.layouts = [
         "api::kChannelsPacked",
     ]
-<<<<<<< HEAD
-    return test_suite
-=======
-    return test_suite
-
-
-test_suites = {
-    "aten.add.Tensor": get_binary_elementwise_inputs(),
-    "aten.sub.Tensor": get_binary_elementwise_inputs(),
-    "aten.div.Tensor": get_binary_elementwise_inputs(),
-    "aten.mul.Tensor": get_binary_elementwise_inputs(),
-    "aten.addmm.default": get_addmm_inputs(),
-    "aten.bmm.default": get_bmm_inputs(),
-    "aten.mm.default": get_mm_inputs(),
-    "aten.linear.default": get_linear_inputs(),
-    "aten.avg_pool2d.default": get_avg_pool2d_inputs(),
-    "aten.max_pool2d_with_indices.default": get_max_pool2d_inputs(),
-    "aten.convolution.default": get_conv_inputs(),
-    "aten.native_layer_norm.default": get_native_layer_norm_inputs(),
-    "aten.full.default": get_full_inputs(),
-    "aten.full_like.default": get_full_like_inputs(),
-    "aten.select.int": get_select_int_inputs(),
-    "aten.select_copy.int": get_select_int_inputs(),
-    "aten.permute.default": get_permute_inputs(),
-    "aten.permute_copy.default": get_permute_inputs(),
-    "aten.view_copy.default": get_view_inputs(),
-    "aten.slice_copy.Tensor": get_slice_inputs(),
-    "aten.slice.Tensor": get_slice_inputs(),
-    "aten.index_select.default": get_index_select_inputs(),
-    "aten.embedding.default": get_embedding_inputs(),
-    "aten.unsqueeze_copy.default": get_unsqueeze_inputs(),
-    "aten.clone.default": get_clone_inputs(),
-    "aten.repeat.default": get_repeat_inputs(),
-    "aten.cat.default": get_cat_inputs(),
-    "aten.split_with_sizes_copy.default": get_split_with_sizes_inputs(),
-    "aten.split.Tensor": get_split_tensor_inputs(),
-    "aten.sqrt.default": get_unary_ops_inputs(),
-    "aten.exp.default": get_unary_ops_inputs(),
-    "aten._softmax.default": get_softmax_inputs(),
-    "aten._log_softmax.default": get_softmax_inputs(),
-    "aten._native_batch_norm_legit_no_training.default": get_native_batch_norm_inputs(),
-    "aten.gelu.default": get_gelu_inputs(),
-    "aten.hardshrink.default": get_unary_ops_inputs(),
-    "aten.upsample_nearest2d.vec": get_upsample_inputs(),
-    "aten.sin.default": get_unary_ops_inputs(),
-    "aten.neg.default": get_unary_ops_inputs(),
-    "aten.cos.default": get_unary_ops_inputs(),
-    "aten.arange.start_step": get_arange_inputs(),
-}
->>>>>>> 9d58de16
+    return test_suite