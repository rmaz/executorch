# Copyright 2024 Arm Limited and/or its affiliates.
#
# This source code is licensed under the BSD-style license found in the
# LICENSE file in the root directory of this source tree.

import logging

from collections import Counter
from pprint import pformat
from typing import Any, List, Literal, Optional, Tuple, Union

import executorch.backends.xnnpack.test.tester.tester as tester

import numpy as np

import torch

from executorch.backends.arm.arm_backend import get_intermediate_path, is_permute_memory
from executorch.backends.arm.arm_partitioner import ArmPartitioner
from executorch.backends.arm.quantizer.arm_quantizer import (
    ArmQuantizer,
    get_symmetric_quantization_config,
)

from executorch.backends.arm.test.runner_utils import (
    _get_input_names,
    _get_input_quantization_params,
    _get_output_node,
    _get_output_quantization_params,
    dbg_tosa_fb_to_json,
    RunnerUtil,
)

from executorch.backends.xnnpack.test.tester import Tester
from executorch.exir import EdgeCompileConfig
from executorch.exir.backend.compile_spec_schema import CompileSpec
from torch.fx import Graph

logger = logging.getLogger(__name__)
logger.setLevel(logging.INFO)


class Partition(tester.Partition):
    def dump_artifact(self, path_to_dump: Optional[str]):
        super().dump_artifact(path_to_dump)

        to_print = None
        for spec in self.graph_module.lowered_module_0.compile_specs:
            if spec.key == "output_format":
                if spec.value == b"tosa":
                    tosa_fb = self.graph_module.lowered_module_0.processed_bytes
                    to_print = dbg_tosa_fb_to_json(tosa_fb)
                    to_print = pformat(to_print, compact=True, indent=1)
                    to_print = f"\n TOSA deserialized: \n{to_print}"
                elif spec.value == b"vela":
                    vela_cmd_stream = self.graph_module.lowered_module_0.processed_bytes
                    to_print = str(vela_cmd_stream)
                    to_print = f"\n Vela command stream: \n{to_print}"
                break
        assert to_print is not None, "No TOSA nor Vela compile spec found"
        _dump_str(to_print, path_to_dump)


class Serialize(tester.Serialize):
    def __init__(self, runner_util: RunnerUtil, timeout: int = 1):
        super().__init__()
        self.runner = runner_util
        self.runner.set_timeout(timeout)

    def run_artifact(self, inputs):
        return self.runner.run_corstone300(inputs)

    def dump_artifact(self, path_to_dump: Optional[str]):
        if not path_to_dump:
            path_to_dump = self.path + "/program.pte"
        super().dump_artifact(path_to_dump)


class ToExecutorch(tester.ToExecutorch):
    def __init__(
        self,
        tosa_test_util: RunnerUtil,
        dynamic_shapes: Optional[Tuple[Any]] = None,
    ):
        super().__init__(dynamic_shapes)
        self.tosa_test_util = tosa_test_util

    def run_artifact(self, inputs):
        tosa_output = self.tosa_test_util.run_tosa_ref_model(
            inputs=inputs,
        )
        return tosa_output


class InitialModel(tester.Stage):
    def __init__(self, model: torch.nn.Module):
        self.model = model

    def run(self, artifact, inputs=None) -> None:
        pass

    @property
    def artifact(self) -> torch.nn.Module:
        return self.model

    @property
    def graph_module(self) -> None:
        return None

    def artifact_str(self) -> str:
        return str(self.model)

    def run_artifact(self, inputs):
        return self.model.forward(*inputs)


class ArmTester(Tester):
    def __init__(
        self,
        model: torch.nn.Module,
        example_inputs: Tuple[torch.Tensor],
        compile_spec: List[CompileSpec] = None,
    ):
        """
        Args:
            model (torch.nn.Module): The model to test
            example_inputs (Tuple[torch.Tensor]): Example inputs to the model
            compile_spec (List[CompileSpec]): The compile spec to use
        """

        # Initiate runner_util
        intermediate_path = get_intermediate_path(compile_spec)
        self.runner_util = RunnerUtil(intermediate_path=intermediate_path)

        self.compile_spec = compile_spec
        super().__init__(model, example_inputs)
        self.pipeline[self.stage_name(InitialModel)] = [
            self.stage_name(tester.Quantize),
            self.stage_name(tester.Export),
        ]

        # Initial model needs to be set as a *possible* but not yet added Stage, therefore add None entry.
        self.stages[self.stage_name(InitialModel)] = None
        self._run_stage(InitialModel(self.original_module))

    def quantize(self, quantize_stage: Optional[tester.Quantize] = None):
        if quantize_stage is None:
            quantize_stage = tester.Quantize(
                ArmQuantizer(),
                get_symmetric_quantization_config(is_per_channel=False),
            )
        return super().quantize(quantize_stage)

    def to_edge(
        self,
        to_edge_stage: Optional[tester.ToEdge] = None,
        config: Optional[EdgeCompileConfig] = None,
    ):
        if to_edge_stage is None:
            to_edge_stage = tester.ToEdge(config)
        else:
            if config is not None:
                to_edge_stage.edge_compile_conf = config

        # TODO(T182928844): Delegate dim order op to backend.
        to_edge_stage.edge_compile_conf._skip_dim_order = True
        return super().to_edge(to_edge_stage)

    def partition(self, partition_stage: Optional[Partition] = None):
        if partition_stage is None:
            arm_partitioner = ArmPartitioner(compile_spec=self.compile_spec)
            partition_stage = Partition(arm_partitioner)
        return super().partition(partition_stage)

    def to_executorch(self, to_executorch_stage: Optional[ToExecutorch] | None = None):
        if to_executorch_stage is None:
            to_executorch_stage = ToExecutorch(self.runner_util)
        return super().to_executorch(to_executorch_stage)

    def serialize(
        self, serialize_stage: Optional[Serialize] = None, timeout: int = 120
    ):
        if serialize_stage is None:
            serialize_stage = Serialize(self.runner_util, timeout=timeout)
        assert (
            get_intermediate_path(self.compile_spec) is not None
        ), "Can't dump serialized file when compile specs do not contain an artifact path."

        return (
            super()
            .serialize(serialize_stage)
            .dump_artifact(get_intermediate_path(self.compile_spec) + "/program.pte")
        )

    def run_method_and_compare_outputs(
        self,
        inputs: Optional[Tuple[torch.Tensor]] = None,
        stage: Optional[str] = None,
        num_runs=1,
        atol=1e-03,
        rtol=1e-03,
        qtol=0,
    ):
        """
        Compares the run_artifact output of 'stage' with the output of a reference stage.
        If the model is quantized, the reference stage is the Quantize stage output.
        Otherwise, the reference stage is the initial pytorch module.

        Asserts that the outputs are equal (within tolerances).
        Returns self to allow the function to be run in a test chain.

        Args:
            stage: (Optional[str]): The name of the stage to compare.
                The default is the latest run stage.
            inputs (Optional[Tuple[torch.Tensor]]): Allows you to input custom input data.
                The default is random data.
        """
        assert (
            self.runner_util is not None
        ), "self.tosa_test_util is not initialized, cannot use run_method()"
        assert (
            self.stages[self.stage_name(tester.Export)] is not None
        ), "To compare outputs, at least the Export stage needs to be run."

        stage = stage or self.cur
        test_stage = self.stages[stage]
        is_quantized = self.stages[self.stage_name(tester.Quantize)] is not None
        self.runner_util.init_run(
            self.stages[self.stage_name(tester.Export)].artifact, is_quantized
        )

        if is_quantized:
            reference_stage = self.stages[self.stage_name(tester.Quantize)]
            quantization_scale = self.runner_util.qp_output.scale
        else:
            reference_stage = self.stages[self.stage_name(InitialModel)]
            quantization_scale = None

        print(f"Comparing Stage {test_stage} with Stage {reference_stage}")
        is_nhwc = is_permute_memory(self.compile_spec)

        # Loop inputs and compare reference stage with the compared stage.
        for run_iteration in range(num_runs):
            reference_input = inputs if inputs else next(self.generate_random_inputs())
            if is_nhwc:
                test_input = self.transpose_data_format(reference_input, "NHWC")
            else:
                test_input = reference_input

            # Test parameters can include constants that are used in eager mode but are already set as attributes
            # in TOSA. Therefore, only accept torch.Tensor inputs.
            test_input = [
                tensor for tensor in test_input if isinstance(tensor, torch.Tensor)
            ]

            input_shapes = [
                generated_input.shape if hasattr(generated_input, "shape") else (1,)
                for generated_input in reference_input
            ]
            print(f"Run {run_iteration} with input shapes: {input_shapes}")

            reference_output = reference_stage.run_artifact(reference_input)
            test_output = (test_stage.run_artifact(test_input),)
            if is_nhwc:
                test_output = self.transpose_data_format(test_output, "NCHW")

            self._compare_outputs(
                reference_output, test_output, quantization_scale, atol, rtol, qtol
            )

        return self

    def get_graph(self, stage: str | None = None) -> Graph:
        if stage is None:
            stage = self.cur
        artifact = self.get_artifact(stage)
        if self.cur == self.stage_name(tester.ToEdge) or self.cur == self.stage_name(
            Partition
        ):
            graph = artifact.exported_program().graph
        elif self.cur == self.stage_name(tester.Export) or self.cur == self.stage_name(
            tester.Quantize
        ):
            graph = artifact.graph
        else:
            raise RuntimeError(
                "Can only get a graph from Quantize, ToEdge, Export, and Partition stages."
            )

        return graph

    def dump_operator_distribution(
        self, path_to_dump: Optional[str] = None
    ) -> ArmQuantizer:
        """Dump a dictionary with {operator: operator count} for the operators in the
        graph of the current stage.

        Returns self for daisy-chaining.
        """
        graph = self.get_graph(self.cur)
        op_dist = _get_operator_distribution(graph)
        to_print = self.cur + " operators: " + _format_dict(op_dist) + "\n"
        _dump_str(to_print, path_to_dump)
        return self

    def dump_dtype_distribution(
        self, path_to_dump: Optional[str] = None
    ) -> ArmQuantizer:
        """Dump a dictionary with {dtype: dtype count} for the dtypes of the nodes in the
        graph of the current stage.

        Returns self for daisy-chaining.
        """
        graph = self.get_graph(self.cur)
        op_dist = _get_dtype_distribution(graph)
        to_print = self.cur + " placeholder data types: " + _format_dict(op_dist) + "\n"
        _dump_str(to_print, path_to_dump)
        return self

    @staticmethod
    def _calculate_reference_output(
        module: Union[torch.fx.GraphModule, torch.nn.Module], inputs
    ) -> torch.Tensor:
        """
        Note: I'd prefer to use the base class method here, but since it use the
        exported program, I can't. The partitioner stage clears the state_dict
        of the exported program, which causes an issue when evaluating the
        module.
        """

        return module.forward(*inputs)

    def transpose_data_format(
        self, data: Tuple[torch.Tensor], to: Literal["NHWC", "NCHW"]
    ):
        if to == "NCHW":
            dim_order = (0, 3, 1, 2)
        if to == "NHWC":
            dim_order = (0, 2, 3, 1)
        inputs_transposed = list(data)
        for i in range(len(data)):
<<<<<<< HEAD
            if len(data[i].shape) == 4:
                inputs_transposed[i] = torch.Tensor(np.transpose(data[i], dim_order))
=======
            if hasattr(data[i], "shape") and len(data[i].shape) == 4:
                inputs_transposed[i] = np.transpose(data[i], dim_order)
>>>>>>> 5d58203f
        return tuple(inputs_transposed)

    def _compare_outputs(
        self,
        reference_output,
        stage_output,
        quantization_scale=None,
        atol=1e-03,
        rtol=1e-03,
        qtol=0,
    ):
        try:
            super()._compare_outputs(
                reference_output, stage_output, quantization_scale, atol, rtol, qtol
            )
        except AssertionError as e:
            # Capture assertion error and print more info
            banner = "=" * 40 + "TOSA debug info" + "=" * 40
            logger.error(banner)
            path_to_tosa_files = self.runner_util.intermediate_path

            export_stage = self.stages.get(self.stage_name(tester.Export), None)
            quantize_stage = self.stages.get(self.stage_name(tester.Quantize), None)
            if export_stage is not None and quantize_stage is not None:
                input_names = _get_input_names(export_stage.artifact)
                output_node = _get_output_node(export_stage.artifact)
                qp_input = _get_input_quantization_params(
                    export_stage.artifact, input_names
                )
                qp_output = _get_output_quantization_params(
                    export_stage.artifact, output_node
                )
                logger.error(f"{qp_input=}")
                logger.error(f"{qp_output=}")

            logger.error(f"{path_to_tosa_files=}")
            import os

            torch.save(
                stage_output,
                os.path.join(path_to_tosa_files, "torch_tosa_output.pt"),
            )
            torch.save(
                reference_output,
                os.path.join(path_to_tosa_files, "torch_ref_output.pt"),
            )
            logger.error(f"{atol=}, {rtol=}, {qtol=}")
            raise e


def _get_dtype_distribution(graph: Graph) -> dict:
    """Counts the occurences of placeholder data types in a graph.
    The result is a dict {'data type':'number of placeholders'}
    """
    return Counter(
        [
            node.meta["val"].dtype
            for node in list(graph.nodes)
            if node.op == "placeholder"
        ]
    )


def _get_operator_distribution(graph: Graph) -> dict[str, int]:
    """Counts the occurences of operator names in a graph.
    The result is a dict {'operator name':'number of nodes'}
    """
    return Counter(
        [str(node.target) for node in list(graph.nodes) if node.op == "call_function"]
    )


def _dump_str(to_print: str, path_to_dump: Optional[str] = None):
    if path_to_dump:
        with open(path_to_dump, "a") as fp:
            fp.write(to_print)
    else:
        print(to_print)


def _format_dict(to_print: dict) -> str:
    return pformat(to_print, compact=True, indent=1)<|MERGE_RESOLUTION|>--- conflicted
+++ resolved
@@ -339,13 +339,8 @@
             dim_order = (0, 2, 3, 1)
         inputs_transposed = list(data)
         for i in range(len(data)):
-<<<<<<< HEAD
-            if len(data[i].shape) == 4:
-                inputs_transposed[i] = torch.Tensor(np.transpose(data[i], dim_order))
-=======
             if hasattr(data[i], "shape") and len(data[i].shape) == 4:
                 inputs_transposed[i] = np.transpose(data[i], dim_order)
->>>>>>> 5d58203f
         return tuple(inputs_transposed)
 
     def _compare_outputs(
