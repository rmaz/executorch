--- conflicted
+++ resolved
@@ -47,11 +47,8 @@
             exir_ops.edge.aten.avg_pool2d.default,
             exir_ops.edge.aten.sigmoid.default,
             exir_ops.edge.aten._softmax.default,
-<<<<<<< HEAD
             exir_ops.edge.aten.slice_copy.Tensor,
-=======
             exir_ops.edge.aten.sub.Tensor,
->>>>>>> 11b2fcb7
             exir_ops.edge.aten.view_copy.default,
             exir_ops.edge.aten.clone.default,
             exir_ops.edge.aten.mean.dim,
