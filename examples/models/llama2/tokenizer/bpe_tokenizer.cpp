/*
 * Copyright (c) Meta Platforms, Inc. and affiliates.
 * All rights reserved.
 *
 * This source code is licensed under the BSD-style license found in the
 * LICENSE file in the root directory of this source tree.
 */

#include <executorch/examples/models/llama2/tokenizer/bpe_tokenizer.h>

#include <string>

namespace torch {
namespace executor {

static int compare_tokens(const void* a, const void* b) {
  if (((TokenIndex*)a)->str == nullptr) {
    return -1;
  }
  if (((TokenIndex*)b)->str == nullptr) {
    return 1;
  }
  return strcmp(((TokenIndex*)a)->str, ((TokenIndex*)b)->str);
}

BPETokenizer::BPETokenizer() : Tokenizer() {
<<<<<<< HEAD
  vocab_size_ = kVocabSize;
  vocab_ = std::make_unique<char*[]>(kVocabSize);
  vocab_scores_ = std::make_unique<float[]>(kVocabSize);
  sorted_vocab_ = std::make_unique<TokenIndex[]>(kVocabSize);
  // TODO: A bug in the c++ bpe tokenizer. bos/eos token id should be set correctly per the model config.
  // For HF models, it's in the tokenizer_config.json
  bos_tok_ = 2;
  eos_tok_ = 1;
=======
  vocab_size_ = kDefaultVocabSize;
  vocab_ = std::make_unique<char*[]>(kDefaultVocabSize);
  vocab_scores_ = std::make_unique<float[]>(kDefaultVocabSize);
  sorted_vocab_ = std::make_unique<TokenIndex[]>(kDefaultVocabSize);
  bos_tok_ = kDefaultBosTokenId;
  eos_tok_ = kDefaultEosTokenId;
>>>>>>> 2b9d5f43
  for (int i = 0; i < 256; i++) {
    byte_pieces_[i * 2] = (unsigned char)i;
    byte_pieces_[i * 2 + 1] = '\0';
  }
}

/**
 * @brief Load the tokenizer from a file. The tokenizer file contains the
 * vocabulary and scores. The format is: the first integer is the maximum
 * token length, followed by a list of (word_len, word) pairs. Here we
 * are reading all the vocabulary into memory and keep it sorted for fast
 * lookup.
 *
 * @param tokenizer_path The path to the tokenizer file.
 * @return Error
 */
Error BPETokenizer::load(const std::string& tokenizer_path) {
  if (initialized_) {
    ET_LOG(Info, "Tokenizer already initialized");
    return Error::Ok;
  }
  // read in the file
  FILE* file = fopen(tokenizer_path.c_str(), "rb");
  if (!file) {
    ET_LOG(Error, "couldn't load %s", tokenizer_path.c_str());
    return Error::InvalidArgument;
  }
  int32_t metadata[4];
  for (int i = 0; i < 4; i++) {
    if (fread(metadata + i, sizeof(int32_t), 1, file) != 1) {
      ET_LOG(
          Error,
          "Failed to read the metadata at position %d, the tokenizer file is not valid!",
          i);
      return Error::InvalidArgument;
    }
  }

  // now we have two vocab_sizes one from the model and another from the
  // tokenizer file.
  int32_t tokenizer_vocab_size = metadata[0];
  vocab_size_ = tokenizer_vocab_size;
  bos_tok_ = metadata[1];
  eos_tok_ = metadata[2];
  max_token_length_ = metadata[3];

  // allocate space for the vocabulary
  vocab_ = std::make_unique<char*[]>(vocab_size_);
  vocab_scores_ = std::make_unique<float[]>(vocab_size_);
  sorted_vocab_ = std::make_unique<TokenIndex[]>(vocab_size_);

  // read in the vocabulary
  for (int i = 0; i < vocab_size_; i++) {
    if (fread(vocab_scores_.get() + i, sizeof(float), 1, file) != 1) {
      // This is allowed, we just pad the rest of the vocab with <pad> strings
      std::string padding = "<pad>";
      vocab_[i] = new char[padding.length() + 1];
      strcpy(vocab_[i], padding.c_str());
      vocab_[i][padding.length()] = '\0';
      continue;
    }
    int32_t len;
    if (fread(&len, sizeof(int32_t), 1, file) != 1) {
      ET_LOG(Error, "Failed to read the length of the word at index %d", i);
      return Error::InvalidArgument;
    }
    vocab_[i] = new char[len + 1];
    if (fread(vocab_[i], len, 1, file) != 1) {
      ET_LOG(
          Error,
          "Failed to read the word, total length %d, index %d\n",
          len,
          i);
      return Error::InvalidArgument;
    }
    vocab_[i][len] = '\0'; // add the string terminating token
  }
  fclose(file);

  for (int32_t i = 0; i < vocab_size_; i++) {
    sorted_vocab_[i].str = vocab_[i];
    sorted_vocab_[i].id = i;
  }
  qsort(sorted_vocab_.get(), vocab_size_, sizeof(TokenIndex), compare_tokens);

  initialized_ = true;
  return Error::Ok;
}

BPETokenizer::~BPETokenizer() {
  for (int i = 0; i < vocab_size_; i++) {
    delete[] vocab_[i];
  }
}

/**
 * @brief Decode a token into string.
 *
 * @param prev_token The previous token.
 * @param token The current token.
 * @return Result<std::string> A pointer to the string representation of the
 * token.
 */
Result<std::string> BPETokenizer::decode(uint64_t prev_token, uint64_t token)
    const {
  ET_CHECK_OK_OR_RETURN_ERROR(Tokenizer::decode_verify(token));
  const char* piece = vocab_[token];
  // following BOS token, sentencepiece decoder strips any leading
  // whitespace
  if (prev_token == bos_tok_ && piece[0] == ' ') {
    piece++;
  }
  // careful, some tokens designate raw bytes, and look like e.g. '<0x01>'
  // parse this and convert and return the actual byte
  unsigned char byte_val;
  if (sscanf(piece, "<0x%02hhX>", &byte_val) == 1) {
    piece = (char*)byte_pieces_ + byte_val * 2;
  }
  std::string res(piece);
  return res;
}

static int32_t
str_lookup(const char* str, TokenIndex* sorted_vocab, int32_t vocab_size) {
  // efficiently find the perfect match for str in vocab, return its index or -1
  // if not found
  TokenIndex tok = {.str = str}; // acts as the key to search for
  TokenIndex* res = (TokenIndex*)bsearch(
      &tok, sorted_vocab, vocab_size, sizeof(TokenIndex), compare_tokens);
  return res != nullptr ? res->id : -1;
}

/**
 * @brief Encode a string into a sequence of tokens.
 *
 * @param text The string to be encoded.
 * @param bos The number of BOS to prepend to the token list.
 * @param eos The number of EOS to append to the token list.
 * @param tokens The output tokens.
 * @param n_tokens The number of tokens.
 * @return Result<std::vector<uint64_t>>
 */
Result<std::vector<uint64_t>>
BPETokenizer::encode(const std::string& text, int8_t bos, int8_t eos) const {
  if (!initialized_) {
    ET_LOG(Error, "Tokenizer not initialized");
    return Error::NotSupported;
  }
  // encode the string text (input) into an upper-bound preallocated tokens[]
  // array bos != 0 means prepend the BOS token (=1), eos != 0 means append the
  // EOS token (=2)
  if (text.empty()) {
    ET_LOG(Error, "cannot encode empty text");
    return Error::InvalidArgument;
  }

  // create a temporary buffer that will store merge candidates of always two
  // consecutive tokens *2 for concat, +1 for null terminator +2 for UTF8 (in
  // case max_token_length is 1)
  char* str_buffer = new char[max_token_length_ * 2 + 1 + 2];
  size_t str_len = 0;

  // start at 0 tokens
  std::vector<uint64_t> tokens;

  // add optional BOS token, if desired
  if (bos > 0) {
    while (bos--) {
      tokens.push_back(bos_tok_);
    }
  } else {
    ET_LOG(Error, "bos %d should be >= 0", bos);
    return Error::InvalidArgument;
  }

  // add_dummy_prefix is true by default
  // so prepend a dummy prefix token to the input string, but only if text != ""
  // TODO: pretty sure this isn't correct in the general case but I don't have
  // the energy to read more of the sentencepiece code to figure out what it's
  // doing
  const char* space = " ";
  if (text[0] != '\0') {
    int dummy_prefix = str_lookup(space, sorted_vocab_.get(), vocab_size_);
    tokens.push_back(dummy_prefix);
  }

  // Okay UTF-8 time. This will get messy. Here is the reference from Wikipedia:
  // Code point ↔ UTF-8 conversion
  // First code point	Last code point	Byte 1	Byte 2	Byte 3	Byte 4
  // U+0000	U+007F	    0xxxxxxx
  // U+0080	U+07FF	    110xxxxx	10xxxxxx
  // U+0800	U+FFFF	    1110xxxx	10xxxxxx	10xxxxxx
  // U+10000	U+10FFFF    11110xxx	10xxxxxx	10xxxxxx	10xxxxxx

  // process the raw (UTF-8) byte sequence of the input string
  for (const char* c = text.c_str(); *c != '\0'; c++) {
    // reset buffer if the current byte is ASCII or a leading byte
    // 0xC0 is 11000000, so (*c & 0xC0) keeps the first 2 bits and zeros the
    // rest 0x80 is 10000000 in UTF-8, all continuation bytes start with "10" in
    // first two bits so in English this is: "if this byte is not a continuation
    // byte"
    if ((*c & 0xC0) != 0x80) {
      // this byte must be either a leading byte (11...) or an ASCII char
      // (0x...)
      // => reset our location, as we're starting a new UTF-8 codepoint
      str_len = 0;
    }

    // append the current byte to the buffer
    str_buffer[str_len++] =
        *c; // ++ is post-increment, incremented after this line
    str_buffer[str_len] = '\0';

    // while the next character is a continuation byte, continue appending
    // but if there are too many of them, just stop to avoid overruning
    // str_buffer size.
    if ((*(c + 1) & 0xC0) == 0x80 && str_len < 4) {
      continue;
    }

    // ok c+1 is not a continuation byte, so we've read in a full codepoint
    int id = str_lookup(str_buffer, sorted_vocab_.get(), vocab_size_);
    if (id != -1) {
      // we found this codepoint in vocab, add it as a token
      tokens.push_back(id);
    } else {
      // byte_fallback encoding: just encode each byte as a token
      // +3 is here because the first 3 vocab elements are <unk>, <s>, </s>
      // so the individual bytes only start at index 3
      for (int i = 0; i < str_len; i++) {
        tokens.push_back((unsigned char)str_buffer[i] + 3);
      }
    }
    str_len = 0; // protect against a sequence of stray UTF8 continuation bytes
  }

  // merge the best consecutive pair each iteration, according the scores in
  // vocab_scores
  while (1) {
    float best_score = -1e10;
    int best_id = -1;
    int best_idx = -1;

    for (int i = 0; i < tokens.size() - 1; i++) {
      // check if we can merge the pair (tokens[i], tokens[i+1])
      snprintf(
          str_buffer,
          max_token_length_ * 2 + 3,
          "%s%s",
          vocab_[tokens[i]],
          vocab_[tokens[i + 1]]);
      int id = str_lookup(str_buffer, sorted_vocab_.get(), vocab_size_);
      if (id != -1 && vocab_scores_[id] > best_score) {
        // this merge pair exists in vocab! record its score and position
        best_score = vocab_scores_[id];
        best_id = id;
        best_idx = i;
      }
    }

    if (best_idx == -1) {
      break; // we couldn't find any more pairs to merge, so we're done
    }

    // merge the consecutive pair (best_idx, best_idx+1) into new token best_id
    tokens[best_idx] = best_id;
    // delete token at position best_idx+1, shift the entire sequence back 1
    for (int i = best_idx + 1; i < tokens.size() - 1; i++) {
      tokens[i] = tokens[i + 1];
    }
    tokens.pop_back(); // token length decreased
  }

  // add optional EOS (=2) token, if desired
  if (eos >= 0) {
    while (eos--) {
      tokens.push_back(eos_tok_);
    }
  } else {
    ET_LOG(Error, "eos %d should be >= 0", eos);
    return Error::InvalidArgument;
  }

  delete[] str_buffer;
  return Result(tokens);
}

} // namespace executor
} // namespace torch<|MERGE_RESOLUTION|>--- conflicted
+++ resolved
@@ -24,23 +24,12 @@
 }
 
 BPETokenizer::BPETokenizer() : Tokenizer() {
-<<<<<<< HEAD
-  vocab_size_ = kVocabSize;
-  vocab_ = std::make_unique<char*[]>(kVocabSize);
-  vocab_scores_ = std::make_unique<float[]>(kVocabSize);
-  sorted_vocab_ = std::make_unique<TokenIndex[]>(kVocabSize);
-  // TODO: A bug in the c++ bpe tokenizer. bos/eos token id should be set correctly per the model config.
-  // For HF models, it's in the tokenizer_config.json
-  bos_tok_ = 2;
-  eos_tok_ = 1;
-=======
   vocab_size_ = kDefaultVocabSize;
   vocab_ = std::make_unique<char*[]>(kDefaultVocabSize);
   vocab_scores_ = std::make_unique<float[]>(kDefaultVocabSize);
   sorted_vocab_ = std::make_unique<TokenIndex[]>(kDefaultVocabSize);
   bos_tok_ = kDefaultBosTokenId;
   eos_tok_ = kDefaultEosTokenId;
->>>>>>> 2b9d5f43
   for (int i = 0; i < 256; i++) {
     byte_pieces_[i * 2] = (unsigned char)i;
     byte_pieces_[i * 2 + 1] = '\0';
