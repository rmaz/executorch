/*
 * Copyright (c) Meta Platforms, Inc. and affiliates.
 * All rights reserved.
 *
 * This source code is licensed under the BSD-style license found in the
 * LICENSE file in the root directory of this source tree.
 */

// A simple llama2 runner that includes preprocessing and post processing logic.
// The module takes in a string as input and emits a string as output.

#pragma once

#include <cstdint>
#include <functional>
#include <memory>
#include <string>
#include <unordered_map>

#include <executorch/examples/models/llama2/sampler/sampler.h>
#include <executorch/examples/models/llama2/tokenizer/tokenizer.h>
#include <executorch/extension/module/module.h>
#include <executorch/extension/runner_util/managed_tensor.h>

namespace torch::executor {

class Runner {
 public:
  explicit Runner(
      const std::string& model_path,
      const std::string& tokenizer_path,
      const float temperature = 0.8f);

  struct Stats {
    // Scaling factor for timestamps - in this case, we use ms.
    const long SCALING_FACTOR_UNITS_PER_SECOND = 1000;
    // Time stamps for the different stages of the execution
    // model_load_start_ms: Start of model loading.
    long model_load_start_ms;
    // model_load_end_ms: End of model loading.
    long model_load_end_ms;
    // inference_start_ms: Immediately after the model is loaded (or we check
    // for model load), measure the inference time.
    long inference_start_ms;
    // prompt_eval_end_ms: Prompt array allocation and tokenization. Ends right
    // before the inference loop starts
    long prompt_eval_end_ms;
    // first_token: Timestamp when the first generated token is emitted
    long first_token_ms;
    // inference_end_ms: End of inference/generation.
    long inference_end_ms;
    // Keep a running total of the time spent in sampling.
    long aggregate_sampling_time_ms;
    // Token count from prompt
    int64_t num_prompt_tokens;
    // Token count from generated (total - prompt)
    int64_t num_generated_tokens;
  };

  bool is_loaded() const;
  Error load();
  Error generate(
      const std::string& prompt,
      int32_t seq_len = 128,
      std::function<void(const std::string&)> token_callback = {},
      std::function<void(const Stats&)> stats_callback = {});
  void stop();

 private:
  // metadata
  template <typename T>
  T getMetadataHelper(const std::string& method_name, T default_val);
<<<<<<< HEAD
  int32_t logitsToToken(const exec_aten::Tensor& logits_tensor);
  Result<torch::executor::Tensor> prefill(
      const std::vector<uint64_t>& tokens,
      ManagedTensor& managed_tokens,
      ManagedTensor& managed_start_pos);
=======
  template <typename T>
  int32_t
  logitsToToken(const exec_aten::Tensor& logits_tensor, int64_t pos, T _);
  void warmup();
>>>>>>> 1d882ddb
  Result<torch::executor::Tensor> run_model_step(
      int64_t input_token,
      ManagedTensor& tokens,
      ManagedTensor& start_pos,
      size_t max_seq_len);
  // metadata
  int32_t vocab_size_;
  int32_t bos_id_;
  int32_t eos_id_;
  int32_t n_bos_;
  int32_t n_eos_;
  int32_t max_seq_len_;
  bool use_kv_cache_;
  bool use_sdpa_with_kv_cache_;
  bool append_eos_;
  std::unordered_set<std::string> model_methods_;
  std::unique_ptr<Module> module_;
  std::string tokenizer_path_;
  float temperature_;
  std::unique_ptr<Tokenizer> tokenizer_;
  std::unique_ptr<Sampler> sampler_;
  bool shouldStop_{false};
  Stats stats_;
  bool enable_parallel_prefill_;
};

} // namespace torch::executor<|MERGE_RESOLUTION|>--- conflicted
+++ resolved
@@ -70,18 +70,12 @@
   // metadata
   template <typename T>
   T getMetadataHelper(const std::string& method_name, T default_val);
-<<<<<<< HEAD
   int32_t logitsToToken(const exec_aten::Tensor& logits_tensor);
   Result<torch::executor::Tensor> prefill(
       const std::vector<uint64_t>& tokens,
       ManagedTensor& managed_tokens,
       ManagedTensor& managed_start_pos);
-=======
-  template <typename T>
-  int32_t
-  logitsToToken(const exec_aten::Tensor& logits_tensor, int64_t pos, T _);
   void warmup();
->>>>>>> 1d882ddb
   Result<torch::executor::Tensor> run_model_step(
       int64_t input_token,
       ManagedTensor& tokens,
